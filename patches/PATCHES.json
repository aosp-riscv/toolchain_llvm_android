--- conflicted
+++ resolved
@@ -210,20 +210,16 @@
         "end_version": 424523
     },
     {
-<<<<<<< HEAD
-=======
         "comment": "[UPSTREAM] [llvm-objcopy][ELF] --only-keep-debug: set offset/size of segments with no sections to zero",
         "rel_patch_path": "cherry/b3336bfa2e6a38f16c4ecf4d77bd0f97ec5a46eb.patch",
         "start_version": 422132,
         "end_version": 426523
     },
     {
->>>>>>> fa76032f
         "comment": "[UPSTREAM] [hwasan] Fix missing synchronization in AllocThread.",
         "rel_patch_path": "cherry/18959a6a094c6469fc2fd5cc167fda7cbe3f163b.patch",
         "start_version": 416183,
         "end_version": 426529
-<<<<<<< HEAD
     },
     {
         "comment": "[UPSTREAM] [ARM] Fix postinc of vst1xN",
@@ -236,14 +232,6 @@
         "rel_patch_path": "cherry/6455418d3d2a2de1a8251cc2ccf2e87b9ae3112d.patch",
         "start_version": 416183,
         "end_version": 429795
-    },
-    {
-        "comment": "Revert two changes that break Android builds.",
-        "rel_patch_path": "Revert-two-changes-that-break-Android-builds.v4.patch",
-        "start_version": 412851,
-        "end_version": 416183
-=======
->>>>>>> fa76032f
     },
     {
         "comment": "Revert two changes that break Android builds.",
